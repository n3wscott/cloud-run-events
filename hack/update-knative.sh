--- conflicted
+++ resolved
@@ -44,10 +44,7 @@
   dep ensure -update $dep_import
 }
 
-<<<<<<< HEAD
-=======
 onBranchEnsure master knative.dev/pkg
->>>>>>> 0e6bbe4e
 onBranchEnsure master knative.dev/serving
 onBranchEnsure master github.com/knative/eventing
 
