--- conflicted
+++ resolved
@@ -199,11 +199,6 @@
 	return cm
 }
 
-<<<<<<< HEAD
-// TODO no need to base64 things.
-
-=======
->>>>>>> e3e8c1b4
 // JsonToLoggingConfig converts a json string of a Config.
 // Returns a non-nil Config always.
 func JsonToLoggingConfig(jsonCfg string) (*Config, error) {
