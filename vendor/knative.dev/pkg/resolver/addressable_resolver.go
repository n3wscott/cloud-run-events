--- conflicted
+++ resolved
@@ -65,16 +65,6 @@
 // URIFromDestination resolves a Destination into a URI string.
 func (r *URIResolver) URIFromDestination(dest apisv1alpha1.Destination, parent interface{}) (string, error) {
 	var deprecatedObjectReference *corev1.ObjectReference
-<<<<<<< HEAD
-	if dest.DeprecatedAPIVersion == "" && dest.DeprecatedKind == "" && dest.DeprecatedName == "" && dest.DeprecatedNamespace == "" {
-		deprecatedObjectReference = nil
-	} else {
-		deprecatedObjectReference = &corev1.ObjectReference{
-			Kind:       dest.DeprecatedKind,
-			APIVersion: dest.DeprecatedAPIVersion,
-			Name:       dest.DeprecatedName,
-			Namespace:  dest.DeprecatedNamespace,
-=======
 	if dest.DeprecatedAPIVersion == "" && dest.DeprecatedKind == "" && dest.DeprecatedName == "" && dest.DeprecatedNamespace == ""{
 		deprecatedObjectReference = nil
 	} else {
@@ -83,7 +73,6 @@
 			APIVersion:       dest.DeprecatedAPIVersion,
 			Name:            dest.DeprecatedName,
 			Namespace:       dest.DeprecatedNamespace,
->>>>>>> 46733ee4
 		}
 	}
 	if dest.Ref != nil && deprecatedObjectReference != nil {
